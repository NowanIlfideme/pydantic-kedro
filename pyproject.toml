--- conflicted
+++ resolved
@@ -35,15 +35,9 @@
     "pre-commit==3.3.3",
     "black==23.7.0",
     "isort==5.12.0",
-<<<<<<< HEAD
-    "ruff==0.0.278",
+    "ruff==0.0.291",
     "mypy==1.5.1",
-    "pytest==7.4.0",
-=======
-    "ruff==0.0.291",
-    "mypy==1.4.1",
     "pytest==7.4.2",
->>>>>>> 38721f69
     # required for testing
     "pandas~=1.5.3",
     "pyspark~=3.4.1",
