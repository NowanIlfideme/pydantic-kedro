# See https://setuptools.pypa.io/en/latest/userguide/pyproject_config.html

[build-system]
requires = ["setuptools>=61.0.0", "setuptools-scm[toml]>=6.2"]
build-backend = "setuptools.build_meta"

[project]
name = "pydantic-kedro"
description = "Kedro"
readme = "README.md"
requires-python = ">=3.9"
dynamic = ["version"]
keywords = ["pydantic", "kedro", "fsspec"]
license = { file = "LICENSE" }
classifiers = [
    "Programming Language :: Python :: 3",
    "Development Status :: 2 - Pre-Alpha",
    "Intended Audience :: Developers",
    "License :: OSI Approved :: MIT License",
    "Topic :: Software Development",
    "Typing :: Typed",
]
dependencies = [
<<<<<<< HEAD
    "pydantic>=1.10.0,<3",
    "pydantic-yaml>=1.0.0a2",
=======
    "pydantic>=1.10.0,<2",
    "pydantic-yaml>=1.1.2",
>>>>>>> 178306e2
    "kedro",
    "fsspec",
]
urls = { github = "https://github.com/NowanIlfideme/pydantic-kedro" }

[project.optional-dependencies]
dev = [
    "setuptools>=61.0.0",
    "setuptools-scm[toml]>=6.2",
    "pre-commit==3.5.0",
    "black==23.11.0",
    "isort==5.12.0",
    "ruff==0.0.291",
    "mypy==1.5.1",
    "pytest==7.4.2",
    # required for testing
    "pandas>=1.5.3,<2.2.0",
    "pyspark~=3.4.1",
    "kedro[pandas,spark]",
]
docs = [
    "mkdocs",
    "mkdocs-material",
    "mkdocstrings[python]",
    "pymdown-extensions",
    "pygments",
]

[project.scripts]

[tool.setuptools]
zip-safe = false
package-dir = { "" = "src" }
packages = ["pydantic_kedro"]

[tool.setuptools.package-data]

[tool.setuptools.dynamic]
version = { attr = "pydantic_kedro.version.__version__" }

[tool.setuptools_scm]

[tool.ruff]
line-length = 105
src = ["src"]
select = [
    "E", # pycodestyle
    "F", # pyflakes
    # "UP", # pyupgrade
    "D", # pydocstyle
]
ignore = ["D203", "D213"] # conflicting

[tool.ruff.pydocstyle]
convention = "numpy"


[tool.black]
line-length = 105
target-version = ['py39']

[tool.isort]
profile = "black"
skip = [".git"]

[tool.pytest.ini_options]
# Docs: https://docs.pytest.org/en/7.1.x/reference/customize.html#pyproject-toml
minversion = "6.0"
testpaths = ["src/tests"]


[tool.mypy]
# Docs: https://mypy.readthedocs.io/en/stable/config_file.html#using-a-pyproject-toml-file
python_version = "3.9"
namespace_packages = false
warn_unused_configs = true
warn_return_any = false
files = ["src/pydantic_kedro"]
exclude = "src/test"

[[tool.mypy.overrides]]
module = ["pydantic_kedro.*"]
disallow_untyped_defs = true

[[tool.mypy.overrides]]
module = [
    "setuptools",
    "setuptools_scm",
    "fsspec.*",
    "cloudpickle",
    "fusepy",
<<<<<<< HEAD
    "ruamel",
=======
    "ruamel.yaml",
>>>>>>> 178306e2
]
ignore_missing_imports = true<|MERGE_RESOLUTION|>--- conflicted
+++ resolved
@@ -21,13 +21,9 @@
     "Typing :: Typed",
 ]
 dependencies = [
-<<<<<<< HEAD
     "pydantic>=1.10.0,<3",
     "pydantic-yaml>=1.0.0a2",
-=======
-    "pydantic>=1.10.0,<2",
     "pydantic-yaml>=1.1.2",
->>>>>>> 178306e2
     "kedro",
     "fsspec",
 ]
@@ -119,10 +115,6 @@
     "fsspec.*",
     "cloudpickle",
     "fusepy",
-<<<<<<< HEAD
     "ruamel",
-=======
-    "ruamel.yaml",
->>>>>>> 178306e2
 ]
 ignore_missing_imports = true