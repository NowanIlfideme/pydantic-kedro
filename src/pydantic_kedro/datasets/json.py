"""JSON dataset definition for Pydantic."""

import json
import warnings
from pathlib import PurePosixPath
from typing import Any, Dict, no_type_check

import fsspec
from fsspec import AbstractFileSystem
from kedro.io.core import AbstractDataSet, get_filepath_str, get_protocol_and_path
<<<<<<< HEAD
from pydantic import BaseModel, create_model, parse_obj_as

from pydantic_kedro._compat import get_field_names, import_string
=======
from pydantic import BaseModel
>>>>>>> 178306e2

from pydantic_kedro._dict_io import PatchPydanticIter, dict_to_model


class PydanticJsonDataSet(AbstractDataSet[BaseModel, BaseModel]):
    """Dataset for saving/loading Pydantic models, based on JSON.

    Please note that the Pydantic model must be JSON-serializable.
    That means the fields are "pure" Pydantic fields,
    or you have added `json_encoders` to the model config.

    Example:
    -------
    ```python
    class MyModel(BaseModel):
        x: str

    ds = PydanticJsonDataSet('memory://path/to/model.json')  # using memory to avoid tempfile
    ds.save(MyModel(x="example"))
    assert ds.load().x == "example"
    ```
    """

    def __init__(self, filepath: str) -> None:
        """Create a new instance of PydanticJsonDataSet to load/save Pydantic models for given filepath.

        Args:
        ----
        filepath : The location of the JSON file.
        """
        # parse the path and protocol (e.g. file, http, s3, etc.)
        protocol, path = get_protocol_and_path(filepath)
        self._protocol = protocol
        self._filepath = PurePosixPath(path)
        self._fs: AbstractFileSystem = fsspec.filesystem(self._protocol)

    @property
    def filepath(self) -> str:
        """File path name."""
        return str(self._filepath)

    def _load(self) -> BaseModel:
        """Load Pydantic model from the filepath.

        Returns
        -------
        Pydantic model.
        """
        # using get_filepath_str ensures that the protocol and path
        # are appended correctly for different filesystems
        load_path = get_filepath_str(self._filepath, self._protocol)
        with self._fs.open(load_path, mode="r") as f:
            dct = json.load(f)
        assert isinstance(dct, dict), "JSON root must be a mapping."
        res = dict_to_model(dct)
        return res  # type: ignore

    @no_type_check
    def _save(self, data: BaseModel) -> None:
        """Save Pydantic model to the filepath."""
<<<<<<< HEAD
        # Add metadata to our Pydantic model
        pyd_kls = type(data)
        if KLS_MARK_STR in get_field_names(pyd_kls):
            raise ValueError(f"Marker {KLS_MARK_STR!r} already exists as a field; can't dump model.")
        pyd_kls_path = f"{pyd_kls.__module__}.{pyd_kls.__qualname__}"
        tmp_kls = create_model(
            pyd_kls.__name__,
            __base__=pyd_kls,
            __module__=pyd_kls.__module__,
            **{KLS_MARK_STR: (str, pyd_kls_path)},
        )
        tmp_obj = tmp_kls(**data.dict())

=======
>>>>>>> 178306e2
        # Open file and write to it
        save_path = get_filepath_str(self._filepath, self._protocol)

        # Ensure parent directory exists
        try:
            if "/" in save_path:
                parent_path, *_ = save_path.rsplit("/", maxsplit=1)
                self._fs.makedirs(parent_path, exist_ok=True)
        except Exception:
            warnings.warn(f"Failed to create parent path for {save_path}")

        with PatchPydanticIter():
            with self._fs.open(save_path, mode="w") as f:
                f.write(data.json())

    def _describe(self) -> Dict[str, Any]:
        """Return a dict that describes the attributes of the dataset."""
        return dict(filepath=self.filepath, protocol=self._protocol)<|MERGE_RESOLUTION|>--- conflicted
+++ resolved
@@ -8,13 +8,9 @@
 import fsspec
 from fsspec import AbstractFileSystem
 from kedro.io.core import AbstractDataSet, get_filepath_str, get_protocol_and_path
-<<<<<<< HEAD
 from pydantic import BaseModel, create_model, parse_obj_as
 
 from pydantic_kedro._compat import get_field_names, import_string
-=======
-from pydantic import BaseModel
->>>>>>> 178306e2
 
 from pydantic_kedro._dict_io import PatchPydanticIter, dict_to_model
 
@@ -75,7 +71,6 @@
     @no_type_check
     def _save(self, data: BaseModel) -> None:
         """Save Pydantic model to the filepath."""
-<<<<<<< HEAD
         # Add metadata to our Pydantic model
         pyd_kls = type(data)
         if KLS_MARK_STR in get_field_names(pyd_kls):
@@ -89,8 +84,6 @@
         )
         tmp_obj = tmp_kls(**data.dict())
 
-=======
->>>>>>> 178306e2
         # Open file and write to it
         save_path = get_filepath_str(self._filepath, self._protocol)
 
